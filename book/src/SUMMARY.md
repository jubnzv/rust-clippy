# Summary

[Introduction](README.md)

- [Installation](installation.md)
- [Usage](usage.md)
- [Configuration](configuration.md)
    - [Lint Configuration](lint_configuration.md)
- [Clippy's Lints](lints.md)
- [Continuous Integration](continuous_integration/README.md)
    - [GitHub Actions](continuous_integration/github_actions.md)
    - [Travis CI](continuous_integration/travis.md)
- [Development](development/README.md)
    - [Basics](development/basics.md)
    - [Adding Lints](development/adding_lints.md)
    - [Defining Lints](development/defining_lints.md)
<<<<<<< HEAD
=======
    - [Writing tests](development/writing_tests.md)
>>>>>>> 6150bf5b
    - [Lint Passes](development/lint_passes.md)
    - [Emitting lints](development/emitting_lints.md)
    - [Type Checking](development/type_checking.md)
<<<<<<< HEAD
=======
    - [Trait Checking](development/trait_checking.md)
>>>>>>> 6150bf5b
    - [Method Checking](development/method_checking.md)
    - [Macro Expansions](development/macro_expansions.md)
    - [Common Tools](development/common_tools_writing_lints.md)
    - [Infrastructure](development/infrastructure/README.md)
        - [Syncing changes between Clippy and rust-lang/rust](development/infrastructure/sync.md)
        - [Backporting Changes](development/infrastructure/backport.md)
        - [Updating the Changelog](development/infrastructure/changelog_update.md)
        - [Release a New Version](development/infrastructure/release.md)
        - [The Clippy Book](development/infrastructure/book.md)
    - [Proposals](development/proposals/README.md)
        - [Roadmap 2021](development/proposals/roadmap-2021.md)
        - [Syntax Tree Patterns](development/proposals/syntax-tree-patterns.md)<|MERGE_RESOLUTION|>--- conflicted
+++ resolved
@@ -14,17 +14,11 @@
     - [Basics](development/basics.md)
     - [Adding Lints](development/adding_lints.md)
     - [Defining Lints](development/defining_lints.md)
-<<<<<<< HEAD
-=======
     - [Writing tests](development/writing_tests.md)
->>>>>>> 6150bf5b
     - [Lint Passes](development/lint_passes.md)
     - [Emitting lints](development/emitting_lints.md)
     - [Type Checking](development/type_checking.md)
-<<<<<<< HEAD
-=======
     - [Trait Checking](development/trait_checking.md)
->>>>>>> 6150bf5b
     - [Method Checking](development/method_checking.md)
     - [Macro Expansions](development/macro_expansions.md)
     - [Common Tools](development/common_tools_writing_lints.md)
