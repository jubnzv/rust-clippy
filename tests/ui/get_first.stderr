--- conflicted
+++ resolved
@@ -1,9 +1,5 @@
 error: accessing first element with `x.get(0)`
-<<<<<<< HEAD
-  --> $DIR/get_first.rs:20:13
-=======
   --> $DIR/get_first.rs:18:13
->>>>>>> bafde543
    |
 LL |     let _ = x.get(0); // Use x.first()
    |             ^^^^^^^^ help: try: `x.first()`
@@ -11,21 +7,13 @@
    = note: `-D clippy::get-first` implied by `-D warnings`
 
 error: accessing first element with `y.get(0)`
-<<<<<<< HEAD
-  --> $DIR/get_first.rs:25:13
-=======
   --> $DIR/get_first.rs:23:13
->>>>>>> bafde543
    |
 LL |     let _ = y.get(0); // Use y.first()
    |             ^^^^^^^^ help: try: `y.first()`
 
 error: accessing first element with `z.get(0)`
-<<<<<<< HEAD
-  --> $DIR/get_first.rs:30:13
-=======
   --> $DIR/get_first.rs:28:13
->>>>>>> bafde543
    |
 LL |     let _ = z.get(0); // Use z.first()
    |             ^^^^^^^^ help: try: `z.first()`
